--- conflicted
+++ resolved
@@ -1,34 +1,30 @@
 {
-    "name": "create-eliza-app",
-<<<<<<< HEAD
-    "version": "0.1.9",
-=======
-    "version": "0.1.8-alpha.1",
->>>>>>> d5f2924d
-    "description": "",
-    "sideEffects": false,
-    "files": [
-        "dist"
-    ],
-    "main": "dist/index.cjs",
-    "bin": {
-        "create-eliza-app": "dist/index.mjs"
-    },
-    "scripts": {
-        "build": "unbuild",
-        "start": "node ./dist/index.cjs",
-        "automd": "automd"
-    },
-    "keywords": [],
-    "author": "",
-    "license": "ISC",
-    "dependencies": {
-        "citty": "0.1.6",
-        "giget": "1.2.3"
-    },
-    "devDependencies": {
-        "automd": "0.3.12",
-        "jiti": "2.4.0",
-        "unbuild": "2.0.0"
-    }
+	"name": "create-eliza-app",
+	"version": "0.1.9",
+	"description": "",
+	"sideEffects": false,
+	"files": [
+		"dist"
+	],
+	"main": "dist/index.cjs",
+	"bin": {
+		"create-eliza-app": "dist/index.mjs"
+	},
+	"scripts": {
+		"build": "unbuild",
+		"start": "node ./dist/index.cjs",
+		"automd": "automd"
+	},
+	"keywords": [],
+	"author": "",
+	"license": "ISC",
+	"dependencies": {
+		"citty": "0.1.6",
+		"giget": "1.2.3"
+	},
+	"devDependencies": {
+		"automd": "0.3.12",
+		"jiti": "2.4.0",
+		"unbuild": "2.0.0"
+	}
 }