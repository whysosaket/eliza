--- conflicted
+++ resolved
@@ -29,12 +29,9 @@
     "scripts": {
         "build": "tsup --format esm --dts",
         "dev": "tsup --format esm --dts --watch",
-<<<<<<< HEAD
-        "lint": "eslint --fix  --cache ."
-=======
+        "lint": "eslint --fix  --cache .",
         "test": "vitest run",
         "test:watch": "vitest watch",
         "test:coverage": "vitest run --coverage"
->>>>>>> 1f0b3b3b
     }
 }