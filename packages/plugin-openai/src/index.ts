import { createOpenAI } from "@ai-sdk/openai";
import type { IAgentRuntime, ModelType, Plugin } from "@elizaos/core";
import {
  type DetokenizeTextParams,
  type GenerateTextParams,
  ModelTypes,
  type TokenizeTextParams,
} from "@elizaos/core";
import { generateText } from "ai";
import { encodingForModel, type TiktokenModel } from "js-tiktoken";
import { z } from "zod";

async function tokenizeText(model: ModelType, context: string) {
  const modelName =
    model === ModelTypes.TEXT_SMALL
      ? process.env.OPENAI_SMALL_MODEL ??
        process.env.SMALL_MODEL ??
        "gpt-4o-mini"
      : process.env.LARGE_MODEL ?? "gpt-4o";
  const encoding = encodingForModel(modelName as TiktokenModel);
  const tokens = encoding.encode(context);
  return tokens;
}

async function detokenizeText(model: ModelType, tokens: number[]) {
  const modelName =
    model === ModelTypes.TEXT_SMALL
      ? process.env.OPENAI_SMALL_MODEL ??
        process.env.SMALL_MODEL ??
        "gpt-4o-mini"
      : process.env.OPENAI_LARGE_MODEL ?? process.env.LARGE_MODEL ?? "gpt-4o";
  const encoding = encodingForModel(modelName as TiktokenModel);
  return encoding.decode(tokens);
}

const configSchema = z.object({
  OPENAI_API_KEY: z.string().min(1, "OpenAI API key is required"),
  OPENAI_BASE_URL: z.string().url().optional(),
  OPENAI_SMALL_MODEL: z.string().optional(),
  OPENAI_LARGE_MODEL: z.string().optional(),
  SMALL_MODEL: z.string().optional(),
  LARGE_MODEL: z.string().optional(),
});

export const openaiPlugin: Plugin = {
  name: "openai",
  description: "OpenAI plugin",
  config: {
    OPENAI_API_KEY: process.env.OPENAI_API_KEY,
    OPENAI_BASE_URL: process.env.OPENAI_BASE_URL,
    OPENAI_SMALL_MODEL: process.env.OPENAI_SMALL_MODEL,
    OPENAI_LARGE_MODEL: process.env.OPENAI_LARGE_MODEL,
    SMALL_MODEL: process.env.SMALL_MODEL,
    LARGE_MODEL: process.env.LARGE_MODEL,
  },
  async init(config: Record<string, string>) {
    try {
      const validatedConfig = await configSchema.parseAsync(config);

      // Set all environment variables at once
      for (const [key, value] of Object.entries(validatedConfig)) {
        if (value) process.env[key] = value;
      }

      // Verify API key
      const baseURL =
        process.env.OPENAI_BASE_URL ?? "https://api.openai.com/v1";
      const response = await fetch(`${baseURL}/models`, {
        headers: { Authorization: `Bearer ${process.env.OPENAI_API_KEY}` },
      });

      if (!response.ok) {
        throw new Error(
          `Failed to validate OpenAI API key: ${response.statusText}`
        );
      }
    } catch (error) {
      if (error instanceof z.ZodError) {
        throw new Error(
          `Invalid plugin configuration: ${error.errors
            .map((e) => e.message)
            .join(", ")}`
        );
      }
      throw error;
    }
  },
  models: {
    [ModelTypes.TEXT_EMBEDDING]: async (_runtime: IAgentRuntime, text: string | null) => {
      if (!text) {
        // Return zero vector of appropriate length for model
        return new Array(1536).fill(0);
      }

      const baseURL =
        process.env.OPENAI_BASE_URL ?? "https://api.openai.com/v1";

      // use fetch to call embedding endpoint
      const response = await fetch(`${baseURL}/embeddings`, {
        method: "POST",
        headers: {
          Authorization: `Bearer ${process.env.OPENAI_API_KEY}`,
          "Content-Type": "application/json",
        },
        body: JSON.stringify({
          model: "text-embedding-3-small",
          input: text,
        }),
      });
      if (!response.ok) {
        throw new Error(`Failed to get embedding: ${response.statusText}`);
      }

      const data = await response.json() as { data: [{ embedding: number[] }] };
      return data.data[0].embedding;
    },
    [ModelTypes.TEXT_TOKENIZER_ENCODE]: async (
      _runtime,
      {
      context,
      modelType = ModelTypes.TEXT_LARGE,
    }: TokenizeTextParams) => {
      return await tokenizeText(modelType ?? ModelTypes.TEXT_LARGE, context);
    },
    [ModelTypes.TEXT_TOKENIZER_DECODE]: async (
      _runtime,
      {
      tokens,
      modelType = ModelTypes.TEXT_LARGE,
    }: DetokenizeTextParams) => {
      return await detokenizeText(modelType ?? ModelTypes.TEXT_LARGE, tokens);
    },
    [ModelTypes.TEXT_SMALL]: async (
      runtime,
      {
      context,
      stopSequences = [],
    }: GenerateTextParams) => {
      const temperature = 0.7;
      const frequency_penalty = 0.7;
      const presence_penalty = 0.7;
      const max_response_length = 8192;

      const baseURL =
        runtime.getSetting("OPENAI_BASE_URL") ?? "https://api.openai.com/v1";

      const openai = createOpenAI({
        apiKey: runtime.getSetting("OPENAI_API_KEY"),
        baseURL,
      });

      const model =
        runtime.getSetting("OPENAI_SMALL_MODEL") ??
        runtime.getSetting("SMALL_MODEL") ??
        "gpt-4o-mini";

        console.log("generating text")
        console.log(context)

      const { text: openaiResponse } = await generateText({
        model: openai.languageModel(model),
        prompt: context,
        system: runtime.character.system ?? undefined,
        temperature: temperature,
        maxTokens: max_response_length,
        frequencyPenalty: frequency_penalty,
        presencePenalty: presence_penalty,
        stopSequences: stopSequences,
      });

      return openaiResponse;
    },
    [ModelTypes.TEXT_LARGE]: async (
      runtime,
      {
      context,
      stopSequences = [],
      maxTokens = 8192,
      temperature = 0.7,
      frequencyPenalty = 0.7,
      presencePenalty = 0.7,
    }: GenerateTextParams) => {
      const baseURL =
        runtime.getSetting("OPENAI_BASE_URL") ?? "https://api.openai.com/v1";

      const openai = createOpenAI({
        apiKey: runtime.getSetting("OPENAI_API_KEY"),
        baseURL,
      });

      const model =
        runtime.getSetting("OPENAI_LARGE_MODEL") ?? runtime.getSetting("LARGE_MODEL") ?? "gpt-4o";

      const { text: openaiResponse } = await generateText({
        model: openai.languageModel(model),
        prompt: context,
        system: runtime.character.system ?? undefined,
        temperature: temperature,
        maxTokens: maxTokens,
        frequencyPenalty: frequencyPenalty,
        presencePenalty: presencePenalty,
        stopSequences: stopSequences,
      });

      return openaiResponse;
    },
    [ModelTypes.IMAGE]: async (runtime, params: {
      prompt: string;
      n?: number;
      size?: string;
    }) => {
      const baseURL =
        runtime.getSetting("OPENAI_BASE_URL") ?? "https://api.openai.com/v1";
      const response = await fetch(`${baseURL}/images/generations`, {
        method: "POST",
        headers: {
          Authorization: `Bearer ${runtime.getSetting("OPENAI_API_KEY")}`,
          "Content-Type": "application/json",
        },
        body: JSON.stringify({
          prompt: params.prompt,
          n: params.n || 1,
          size: params.size || "1024x1024",
        }),
      });
      if (!response.ok) {
        throw new Error(`Failed to generate image: ${response.statusText}`);
      }
      const data = await response.json();
      const typedData = data as { data: { url: string }[] };
      return typedData.data;
    },
    [ModelTypes.IMAGE_DESCRIPTION]: async (runtime, imageUrl) => {
      console.log("IMAGE_DESCRIPTION")
      const baseURL =
        runtime.getSetting("OPENAI_BASE_URL") ?? "https://api.openai.com/v1";
        console.log("baseURL", baseURL)
      const openai = createOpenAI({
        apiKey: runtime.getSetting("OPENAI_API_KEY"),
        baseURL,
      });
      
      const { text } = await generateText({
        model: openai.languageModel(
          runtime.getSetting("OPENAI_SMALL_MODEL") ?? "gpt-4o-mini"
        ),
        messages: [
          {
            role: "system",
            content: "Provide a title and brief description of the image. Structure this as XML with the following syntax:\n<title>{{title}}</title>\n<description>{{description}}</description>\nReplacing the handlerbars with the actual text"
          },
          {
            role: "user",
            content: [{
              type: "image" as const,
              image: imageUrl
            }]
          }
        ],
        temperature: 0.7,
        maxTokens: 1024,
        frequencyPenalty: 0,
        presencePenalty: 0,
        stopSequences: [],
      });
      
      const titleMatch = text.match(/<title>(.*?)<\/title>/);
      const descriptionMatch = text.match(/<description>(.*?)<\/description>/);

      if (!titleMatch || !descriptionMatch) {
        throw new Error("Could not parse title or description from response");
      }

      return {
        title: titleMatch[1],
        description: descriptionMatch[1]
      };
    },
    [ModelTypes.TRANSCRIPTION]: async (runtime, audioBuffer: Buffer) => {
      console.log("audioBuffer", audioBuffer)
      const baseURL =
        runtime.getSetting("OPENAI_BASE_URL") ?? "https://api.openai.com/v1";
      const formData = new FormData();
      formData.append("file", new Blob([audioBuffer], { type: "audio/mp3" }));
      formData.append("model", "whisper-1");
      const response = await fetch(`${baseURL}/audio/transcriptions`, {
        method: "POST",
        headers: {
          Authorization: `Bearer ${runtime.getSetting("OPENAI_API_KEY")}`,
          // Note: Do not set a Content-Type header—letting fetch set it for FormData is best
        },
        body: formData,
      });

      console.log("response", response)
      if (!response.ok) {
        throw new Error(`Failed to transcribe audio: ${response.statusText}`);
      }
      const data = await response.json() as { text: string };
      return data.text;
    },
  },
  tests: [
    {
      name: "openai_plugin_tests",
      tests: [
        {
          name: 'openai_test_url_and_api_key_validation',
          fn: async (runtime) => {
            const baseURL =
              runtime.getSetting("OPENAI_BASE_URL") ?? "https://api.openai.com/v1";
            const response = await fetch(`${baseURL}/models`, {
              headers: { Authorization: `Bearer ${runtime.getSetting("OPENAI_API_KEY")}` },
            });
            const data = await response.json();
            console.log("Models Available:", (data as any)?.data.length);
            if (!response.ok) {
              throw new Error(`Failed to validate OpenAI API key: ${response.statusText}`);
            }
          }
        },
        {
          name: 'openai_test_text_embedding',
          fn: async (runtime) => {
            try {
              const embedding = await runtime.useModel(ModelTypes.TEXT_EMBEDDING, "Hello, world!");
              console.log("embedding", embedding);
            } catch (error) {
              console.error("Error in test_text_embedding:", error);
              throw error;
            }
          }
        },
        {
          name: 'openai_test_text_large',
          fn: async (runtime) => {
            try {
              const text = await runtime.useModel(ModelTypes.TEXT_LARGE, {
                context: "Debug Mode:",
                prompt: "What is the nature of reality in 10 words?",
              });
              if (text.length === 0) {
                throw new Error("Failed to generate text");
              }
              console.log("generated with test_text_large:", text);
            } catch (error) {
              console.error("Error in test_text_large:", error);
              throw error;
            }
          }
        },
        {
          name: 'openai_test_text_small',
          fn: async (runtime) => {
            try {
              const text = await runtime.useModel(ModelTypes.TEXT_SMALL, {
                context: "Debug Mode:",
                prompt: "What is the nature of reality in 10 words?",
              });
              if (text.length === 0) {
                throw new Error("Failed to generate text");
              }
              console.log("generated with test_text_small:", text);
            } catch (error) {
              console.error("Error in test_text_small:", error);
              throw error;
            }
          }
        },
        {
          name: 'openai_test_image_generation',
          fn: async (runtime) => {
            console.log("openai_test_image_generation");
            try {
              const image = await runtime.useModel(ModelTypes.IMAGE, {
                prompt: "A beautiful sunset over a calm ocean",
                n: 1,
                size: "1024x1024"
              });
              console.log("generated with test_image_generation:", image);
            } catch (error) {
              console.error("Error in test_image_generation:", error);
              throw error;
            }
          }
        },
        {
          name: 'openai_test_image_description',
          fn: async (runtime) => {
            console.log("openai_test_image_description");
            try {
              const {title, description} = await runtime.useModel(ModelTypes.IMAGE_DESCRIPTION, "https://upload.wikimedia.org/wikipedia/commons/thumb/1/1c/Vitalik_Buterin_TechCrunch_London_2015_%28cropped%29.jpg/537px-Vitalik_Buterin_TechCrunch_London_2015_%28cropped%29.jpg");
              console.log("generated with test_image_description:", title, description);
            } catch (error) {
              console.error("Error in test_image_description:", error);
              throw error;
            }
          }
        },
        {
          name: 'openai_test_transcription',
          fn: async (runtime) => {
            console.log("openai_test_transcription");
            try {
<<<<<<< HEAD
              const audioData = await fetch("https://upload.wikimedia.org/wikipedia/en/4/40/Chris_Benoit_Voice_Message.ogg")
                .then(res => res.arrayBuffer());
              const transcription = await runtime.useModel(ModelClass.TRANSCRIPTION, 
                Buffer.from(new Uint8Array(audioData)));
=======
              const response = await fetch("https://upload.wikimedia.org/wikipedia/en/4/40/Chris_Benoit_Voice_Message.ogg");
              const arrayBuffer = await response.arrayBuffer();
              const transcription = await runtime.useModel(ModelTypes.TRANSCRIPTION, 
                Buffer.from(new Uint8Array(arrayBuffer)));
>>>>>>> ac0ca316
              console.log("generated with test_transcription:", transcription);
            } catch (error) {
              console.error("Error in test_transcription:", error);
              throw error;
            }
          }
        },
        {
          name: 'openai_test_text_tokenizer_encode',
          fn: async (runtime) => {
            const context = "Hello tokenizer encode!";
            const tokens = await runtime.useModel(ModelTypes.TEXT_TOKENIZER_ENCODE, { context });
            if (!Array.isArray(tokens) || tokens.length === 0) {
              throw new Error("Failed to tokenize text: expected non-empty array of tokens");
            }
            console.log("Tokenized output:", tokens);
          }
        },
        {
          name: 'openai_test_text_tokenizer_decode',
          fn: async (runtime) => {
            const context = "Hello tokenizer decode!";
            // Encode the string into tokens first
            const tokens = await runtime.useModel(ModelTypes.TEXT_TOKENIZER_ENCODE, { context });
            // Now decode tokens back into text
            const decodedText = await runtime.useModel(ModelTypes.TEXT_TOKENIZER_DECODE, { tokens });
            if (decodedText !== context) {
              throw new Error(`Decoded text does not match original. Expected "${context}", got "${decodedText}"`);
            }
            console.log("Decoded text:", decodedText);
          }
        }
      ]
    }
  ],
  routes: [
    {
      path: "/helloworld",
      type: "GET",
      handler: async (_req: any, res: any) => {
        // send a response
        res.json({
          message: "Hello World"
        });
      }
    }
  ]
};
export default openaiPlugin;<|MERGE_RESOLUTION|>--- conflicted
+++ resolved
@@ -402,17 +402,10 @@
           fn: async (runtime) => {
             console.log("openai_test_transcription");
             try {
-<<<<<<< HEAD
-              const audioData = await fetch("https://upload.wikimedia.org/wikipedia/en/4/40/Chris_Benoit_Voice_Message.ogg")
-                .then(res => res.arrayBuffer());
-              const transcription = await runtime.useModel(ModelClass.TRANSCRIPTION, 
-                Buffer.from(new Uint8Array(audioData)));
-=======
               const response = await fetch("https://upload.wikimedia.org/wikipedia/en/4/40/Chris_Benoit_Voice_Message.ogg");
               const arrayBuffer = await response.arrayBuffer();
               const transcription = await runtime.useModel(ModelTypes.TRANSCRIPTION, 
                 Buffer.from(new Uint8Array(arrayBuffer)));
->>>>>>> ac0ca316
               console.log("generated with test_transcription:", transcription);
             } catch (error) {
               console.error("Error in test_transcription:", error);
