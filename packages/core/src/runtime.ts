--- conflicted
+++ resolved
@@ -1,4 +1,5 @@
 import { names, uniqueNamesGenerator } from "unique-names-generator";
+import { v4 as uuidv4 } from "uuid";
 import {
     composeActionExamples,
     formatActionNames,
@@ -12,15 +13,11 @@
     formatEvaluatorNames,
     formatEvaluators,
 } from "./evaluators.ts";
-import { generateText, splitChunks } from "./generation.ts";
+import { generateText } from "./generation.ts";
 import { formatGoalsAsString, getGoals } from "./goals.ts";
-<<<<<<< HEAD
 import { elizaLogger } from "./index.ts";
+import knowledge from "./knowledge.ts";
 import { MemoryManager } from "./memory.ts";
-=======
-import { elizaLogger, embed } from "./utils.ts";
-import { embeddingZeroVector, MemoryManager } from "./memory.ts";
->>>>>>> 44cc31f4
 import { formatActors, formatMessages, getActorDetails } from "./messages.ts";
 import { parseJsonArrayFromText } from "./parsing.ts";
 import { formatPosts } from "./posts.ts";
@@ -49,8 +46,6 @@
     type Memory,
 } from "./types.ts";
 import { stringToUuid } from "./uuid.ts";
-import { v4 as uuidv4 } from "uuid";
-import knowledge from "./knowledge.ts";
 
 /**
  * Represents the runtime environment for an agent, handling message processing,
