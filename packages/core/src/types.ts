--- conflicted
+++ resolved
@@ -1323,14 +1323,13 @@
     client: any;
 }
 
-<<<<<<< HEAD
 export enum TokenizerType {
     Auto = "auto",
     TikToken = "tiktoken",
-=======
+}
+  
 export enum TranscriptionProvider {
     OpenAI = "openai",
     Deepgram = "deepgram",
     Local = "local",
->>>>>>> 41b83b93
 }