--- conflicted
+++ resolved
@@ -1,13 +1,9 @@
 {
     "$schema": "https://docs.renovatebot.com/renovate-schema.json",
-<<<<<<< HEAD
-    "extends": ["config:base"],
-	"baseBranches": ["v2-develop", "develop", "main"],
-=======
     "extends": [
         "config:recommended"
     ],
->>>>>>> a1acee89
+	"baseBranches": ["v2-develop", "develop", "main"],
     "packageRules": [
         {
             "groupName": "Discord.js ecosystem",
