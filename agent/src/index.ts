--- conflicted
+++ resolved
@@ -29,18 +29,9 @@
     ModelProviderName,
     settings,
     stringToUuid,
-    validateCharacterConfig
+    validateCharacterConfig,
 } from "@elizaos/core";
 import { zgPlugin } from "@elizaos/plugin-0g";
-<<<<<<< HEAD
-=======
-
-import { bootstrapPlugin } from "@elizaos/plugin-bootstrap";
-import { dominosPlugin } from "@elizaos/plugin-dominos";
-import createGoatPlugin from "@elizaos/plugin-goat";
-// import { intifacePlugin } from "@elizaos/plugin-intiface";
-import { DirectClient } from "@elizaos/client-direct";
->>>>>>> b96168d2
 import { ThreeDGenerationPlugin } from "@elizaos/plugin-3d-generation";
 import { abstractPlugin } from "@elizaos/plugin-abstract";
 import { alloraPlugin } from "@elizaos/plugin-allora";
@@ -58,16 +49,12 @@
     tradePlugin,
     webhookPlugin,
 } from "@elizaos/plugin-coinbase";
-<<<<<<< HEAD
-import { confluxPlugin } from "@elizaos/plugin-conflux";
-=======
 import { coinmarketcapPlugin } from "@elizaos/plugin-coinmarketcap";
 import { coinPricePlugin } from "@elizaos/plugin-coinprice";
 import { confluxPlugin } from "@elizaos/plugin-conflux";
 import { createCosmosPlugin } from "@elizaos/plugin-cosmos";
 import { cronosZkEVMPlugin } from "@elizaos/plugin-cronoszkevm";
 import { echoChambersPlugin } from "@elizaos/plugin-echochambers";
->>>>>>> b96168d2
 import { evmPlugin } from "@elizaos/plugin-evm";
 import { flowPlugin } from "@elizaos/plugin-flow";
 import { fuelPlugin } from "@elizaos/plugin-fuel";
@@ -79,49 +66,36 @@
 import { nftGenerationPlugin } from "@elizaos/plugin-nft-generation";
 import { createNodePlugin } from "@elizaos/plugin-node";
 import { obsidianPlugin } from "@elizaos/plugin-obsidian";
-import { openWeatherPlugin } from "@elizaos/plugin-open-weather";
 import { solanaPlugin } from "@elizaos/plugin-solana";
-<<<<<<< HEAD
-=======
 import { solanaAgentkitPlguin } from "@elizaos/plugin-solana-agentkit";
-import { stargazePlugin } from "@elizaos/plugin-stargaze";
 import { storyPlugin } from "@elizaos/plugin-story";
->>>>>>> b96168d2
 import { suiPlugin } from "@elizaos/plugin-sui";
 import { TEEMode, teePlugin } from "@elizaos/plugin-tee";
 import { teeMarlinPlugin } from "@elizaos/plugin-tee-marlin";
-import { thirdwebPlugin } from "@elizaos/plugin-thirdweb";
 import { tonPlugin } from "@elizaos/plugin-ton";
 import { webSearchPlugin } from "@elizaos/plugin-web-search";
 
-<<<<<<< HEAD
-import { artheraPlugin } from "@elizaos/plugin-arthera";
-import { availPlugin } from "@elizaos/plugin-avail";
+import { giphyPlugin } from "@elizaos/plugin-giphy";
+import { letzAIPlugin } from "@elizaos/plugin-letzai";
+import { thirdwebPlugin } from "@elizaos/plugin-thirdweb";
+
+import { zksyncEraPlugin } from "@elizaos/plugin-zksync-era";
+
+import { OpacityAdapter } from "@elizaos/plugin-opacity";
 import { openWeatherPlugin } from "@elizaos/plugin-open-weather";
 import { stargazePlugin } from "@elizaos/plugin-stargaze";
-=======
-import { giphyPlugin } from "@elizaos/plugin-giphy";
-import { echoChamberPlugin } from "@elizaos/plugin-echochambers";
-import { letzAIPlugin } from "@elizaos/plugin-letzai";
-import { thirdwebPlugin } from "@elizaos/plugin-thirdweb";
-
-import { zksyncEraPlugin } from "@elizaos/plugin-zksync-era";
->>>>>>> b96168d2
 import Database from "better-sqlite3";
 import fs from "fs";
 import net from "net";
 import path from "path";
+import { fileURLToPath } from "url";
 import yargs from "yargs";
-<<<<<<< HEAD
-=======
-import { OpacityAdapter } from "@elizaos/plugin-opacity";
 
 const __filename = fileURLToPath(import.meta.url); // get the resolved path to the file
 const __dirname = path.dirname(__filename); // get the name of the directory
 
 export const wait = (minTime: number = 1000, maxTime: number = 3000) => {
     const waitTime =
->>>>>>> b96168d2
         Math.floor(Math.random() * (maxTime - minTime + 1)) + minTime;
     return new Promise((resolve) => setTimeout(resolve, waitTime));
 };
