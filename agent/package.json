--- conflicted
+++ resolved
@@ -114,12 +114,9 @@
         "@elizaos/plugin-router-nitro": "workspace:*",
         "@elizaos/plugin-nvidia-nim": "workspace:*",
         "@elizaos/plugin-0x": "workspace:*",
-<<<<<<< HEAD
         "@elizaos/plugin-chainbase": "workspace:*",
-=======
         "@elizaos/plugin-dkg": "workspace:*",
         "@elizaos/plugin-email": "workspace:*",
->>>>>>> f37c889c
         "readline": "1.3.0",
         "ws": "8.18.0",
         "yargs": "17.7.2"
